/*
 * Licensed to the Apache Software Foundation (ASF) under one
 * or more contributor license agreements.  See the NOTICE file
 * distributed with this work for additional information
 * regarding copyright ownership.  The ASF licenses this file
 * to you under the Apache License, Version 2.0 (the
 * "License"); you may not use this file except in compliance
 * with the License.  You may obtain a copy of the License at
 *
 *     http://www.apache.org/licenses/LICENSE-2.0
 *
 * Unless required by applicable law or agreed to in writing, software
 * distributed under the License is distributed on an "AS IS" BASIS,
 * WITHOUT WARRANTIES OR CONDITIONS OF ANY KIND, either express or implied.
 * See the License for the specific language governing permissions and
 * limitations under the License.
 */
package org.apache.beam.runners.direct;

import static com.google.common.base.Preconditions.checkState;

import org.apache.beam.runners.direct.DirectRunner.CommittedBundle;
import org.apache.beam.sdk.transforms.AppliedPTransform;
import org.apache.beam.sdk.util.WindowedValue;

import java.util.ArrayList;
import java.util.Collection;
import java.util.concurrent.Callable;
import java.util.concurrent.atomic.AtomicReference;

import javax.annotation.Nullable;

/**
 * A {@link Callable} responsible for constructing a {@link TransformEvaluator} from a
 * {@link TransformEvaluatorFactory} and evaluating it on some bundle of input, and registering
 * the result using a registered {@link CompletionCallback}.
 *
 * <p>A {@link TransformExecutor} that is currently executing also provides access to the thread
 * that it is being executed on.
 */
class TransformExecutor<T> implements Runnable {
  public static <T> TransformExecutor<T> create(
      TransformEvaluatorFactory factory,
      Iterable<? extends ModelEnforcementFactory> modelEnforcements,
      EvaluationContext evaluationContext,
      CommittedBundle<T> inputBundle,
      AppliedPTransform<?, ?, ?> transform,
      CompletionCallback completionCallback,
      TransformExecutorService transformEvaluationState) {
    return new TransformExecutor<>(
        factory,
        modelEnforcements,
        evaluationContext,
        inputBundle,
        transform,
        completionCallback,
        transformEvaluationState);
  }

  private final TransformEvaluatorFactory evaluatorFactory;
  private final Iterable<? extends ModelEnforcementFactory> modelEnforcements;

  private final EvaluationContext evaluationContext;

  /** The transform that will be evaluated. */
  private final AppliedPTransform<?, ?, ?> transform;
  /** The inputs this {@link TransformExecutor} will deliver to the transform. */
  private final CommittedBundle<T> inputBundle;

  private final CompletionCallback onComplete;
  private final TransformExecutorService transformEvaluationState;

  private final AtomicReference<Thread> thread;

  private TransformExecutor(
      TransformEvaluatorFactory factory,
      Iterable<? extends ModelEnforcementFactory> modelEnforcements,
      EvaluationContext evaluationContext,
      CommittedBundle<T> inputBundle,
      AppliedPTransform<?, ?, ?> transform,
      CompletionCallback completionCallback,
      TransformExecutorService transformEvaluationState) {
    this.evaluatorFactory = factory;
    this.modelEnforcements = modelEnforcements;
    this.evaluationContext = evaluationContext;

    this.inputBundle = inputBundle;
    this.transform = transform;

    this.onComplete = completionCallback;

    this.transformEvaluationState = transformEvaluationState;
    this.thread = new AtomicReference<>();
  }

  @Override
  public void run() {
    checkState(
        thread.compareAndSet(null, Thread.currentThread()),
        "Tried to execute %s for %s on thread %s, but is already executing on thread %s",
        TransformExecutor.class.getSimpleName(),
        transform.getFullName(),
        Thread.currentThread(),
        thread.get());
    try {
      Collection<ModelEnforcement<T>> enforcements = new ArrayList<>();
      for (ModelEnforcementFactory enforcementFactory : modelEnforcements) {
        ModelEnforcement<T> enforcement = enforcementFactory.forBundle(inputBundle, transform);
        enforcements.add(enforcement);
      }
      TransformEvaluator<T> evaluator =
          evaluatorFactory.forApplication(transform, inputBundle, evaluationContext);
      if (evaluator == null) {
        onComplete.handleEmpty(transform);
        // Nothing to do
        return;
      }

      processElements(evaluator, enforcements);

<<<<<<< HEAD
      TransformResult result = finishBundle(evaluator, enforcements);
=======
      finishBundle(evaluator, enforcements);
>>>>>>> c584b37b
    } catch (Throwable t) {
      onComplete.handleThrowable(inputBundle, t);
      if (t instanceof RuntimeException) {
        throw (RuntimeException) t;
      }
      throw new RuntimeException(t);
    } finally {
      transformEvaluationState.complete(this);
    }
  }

  /**
   * Processes all the elements in the input bundle using the transform evaluator, applying any
   * necessary {@link ModelEnforcement ModelEnforcements}.
   */
  private void processElements(
      TransformEvaluator<T> evaluator, Collection<ModelEnforcement<T>> enforcements)
      throws Exception {
    if (inputBundle != null) {
      for (WindowedValue<T> value : inputBundle.getElements()) {
        for (ModelEnforcement<T> enforcement : enforcements) {
          enforcement.beforeElement(value);
        }

        evaluator.processElement(value);

        for (ModelEnforcement<T> enforcement : enforcements) {
          enforcement.afterElement(value);
        }
      }
    }
  }

  /**
   * Finishes processing the input bundle and commit the result using the
   * {@link CompletionCallback}, applying any {@link ModelEnforcement} if necessary.
   *
   * @return the {@link TransformResult} produced by
   *         {@link TransformEvaluator#finishBundle()}
   */
  private TransformResult finishBundle(
      TransformEvaluator<T> evaluator, Collection<ModelEnforcement<T>> enforcements)
      throws Exception {
    TransformResult result = evaluator.finishBundle();
    CommittedResult outputs = onComplete.handleResult(inputBundle, result);
    for (ModelEnforcement<T> enforcement : enforcements) {
      enforcement.afterFinish(inputBundle, result, outputs.getOutputs());
    }
    return result;
  }

  /**
   * If this {@link TransformExecutor} is currently executing, return the thread it is executing in.
   * Otherwise, return null.
   */
  @Nullable
  public Thread getThread() {
    return thread.get();
  }
}<|MERGE_RESOLUTION|>--- conflicted
+++ resolved
@@ -118,11 +118,7 @@
 
       processElements(evaluator, enforcements);
 
-<<<<<<< HEAD
-      TransformResult result = finishBundle(evaluator, enforcements);
-=======
       finishBundle(evaluator, enforcements);
->>>>>>> c584b37b
     } catch (Throwable t) {
       onComplete.handleThrowable(inputBundle, t);
       if (t instanceof RuntimeException) {
